opam-version: "2.0"
<<<<<<< HEAD
version: "v0.13.0"
=======
version: "v0.14.0"
>>>>>>> a4429abc
maintainer: "opensource@janestreet.com"
authors: ["Jane Street Group, LLC <opensource@janestreet.com>"]
homepage: "https://github.com/janestreet/ppx_optcomp"
bug-reports: "https://github.com/janestreet/ppx_optcomp/issues"
dev-repo: "git+https://github.com/janestreet/ppx_optcomp.git"
doc: "https://ocaml.janestreet.com/ocaml-core/latest/doc/ppx_optcomp/index.html"
license: "MIT"
build: [
  ["dune" "build" "-p" name "-j" jobs]
]
depends: [
  "ocaml"  {>= "4.04.2"}
<<<<<<< HEAD
  "base"   {>= "v0.13" & < "v0.14"}
  "stdio"  {>= "v0.13" & < "v0.14"}
  "dune"   {>= "1.5.1"}
  "ppxlib" {>= "0.9.0"}
=======
  "base"   {>= "v0.14" & < "v0.15"}
  "stdio"  {>= "v0.14" & < "v0.15"}
  "dune"   {>= "2.0.0"}
  "ppxlib" {>= "0.18.0"}
>>>>>>> a4429abc
]
synopsis: "Optional compilation for OCaml"
description: "
Part of the Jane Street's PPX rewriters collection.
"<|MERGE_RESOLUTION|>--- conflicted
+++ resolved
@@ -1,9 +1,5 @@
 opam-version: "2.0"
-<<<<<<< HEAD
-version: "v0.13.0"
-=======
 version: "v0.14.0"
->>>>>>> a4429abc
 maintainer: "opensource@janestreet.com"
 authors: ["Jane Street Group, LLC <opensource@janestreet.com>"]
 homepage: "https://github.com/janestreet/ppx_optcomp"
@@ -16,17 +12,10 @@
 ]
 depends: [
   "ocaml"  {>= "4.04.2"}
-<<<<<<< HEAD
-  "base"   {>= "v0.13" & < "v0.14"}
-  "stdio"  {>= "v0.13" & < "v0.14"}
-  "dune"   {>= "1.5.1"}
-  "ppxlib" {>= "0.9.0"}
-=======
   "base"   {>= "v0.14" & < "v0.15"}
   "stdio"  {>= "v0.14" & < "v0.15"}
   "dune"   {>= "2.0.0"}
   "ppxlib" {>= "0.18.0"}
->>>>>>> a4429abc
 ]
 synopsis: "Optional compilation for OCaml"
 description: "
